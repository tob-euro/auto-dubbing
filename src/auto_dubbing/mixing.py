--- conflicted
+++ resolved
@@ -25,15 +25,10 @@
     input_video = Path(input_video)
     output_dir = Path(output_dir)
     # Build output path
-<<<<<<< HEAD
-    # video_name     = os.path.splitext(os.path.basename(input_video))[0]
-    output_audio   = os.path.join(output_dir, f"extracted_audio.wav")
-=======
     output_audio = os.path.join(output_dir, "extracted_audio.wav")
 
     # Create output directory if it doesn't exist
     output_dir.mkdir(parents=True, exist_ok=True)
->>>>>>> 9f790f3f
 
     logger.info("Extracting audio from %s → %s", input_video, output_audio)
 
