--- conflicted
+++ resolved
@@ -206,10 +206,6 @@
         base_dir: Root directory containing speaker_audio folders.
         reference_window: Number of neighboring utterances before and after to include.
     """
-<<<<<<< HEAD
-    
-    inference_script  = os.path.join("seed-vc", "inference.py")
-=======
     speaker_root = os.path.join(base_dir, "speaker_audio")
     logger.info("Building reference audio for all speakers in %s", speaker_root)
 
@@ -263,17 +259,16 @@
 
 
 def voice_conversion(source: str, target: str, output_dir: str):
-    python_executable = "/opt/miniconda3/envs/seed-vc/bin/python"
+    python_executable = "C:\\Users\\willi\\anaconda3\\envs\\seed-vc\\python"
     inference_script  = "inference_v2.py"
 
     # Convert all paths to absolute
     source = os.path.abspath(source)
     target = os.path.abspath(target)
     output_dir = os.path.abspath(output_dir)
->>>>>>> ff5325b9
 
     command = [
-        r"C:\Users\willi\anaconda3\envs\seed-vc\python", inference_script,
+        python_executable, inference_script,
         "--source", source,
         "--target", target,
         "--output", output_dir,
@@ -292,8 +287,8 @@
         check=True,
         capture_output=True,
         text=True,
-        cwd=os.path.join(os.path.dirname(__file__), "../../external/seed-vc")
-    )
+        cwd=os.path.join(os.path.dirname(__file__), "../../seed-vc")
+        )
 
 
 def process_all_voice_conversions(base_dir: str):
@@ -366,4 +361,10 @@
             shutil.move(os.path.join(temp_out, vc_outputs[0]), final_path)
             shutil.rmtree(temp_out, ignore_errors=True)
 
-    logger.info("Voice conversion complete.")+    logger.info("Voice conversion complete.")
+
+# if __name__ == "__main__":
+#     source = 
+#     target =
+#     output_dir = 
+#     voice_conversion()