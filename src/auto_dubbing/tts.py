--- conflicted
+++ resolved
@@ -7,9 +7,39 @@
 from io import BytesIO
 from google.cloud import texttospeech
 from pydub import AudioSegment
+from dotenv import load_dotenv
 from audiostretchy.stretch import stretch_audio
 
 logger = logging.getLogger(__name__)
+
+def trim_vc_start(base_dir: str, frames_to_trim: int = 3, fps: int = 30):
+    """
+    Trims the first few frames from each VC utterance to remove potential noise.
+
+    Args:
+        base_dir: Path to the root directory containing speaker_audio/*/tts_vc.
+        frames_to_trim: Number of video frames to trim from start (default 3).
+        fps: Frame rate of the source video (default 30).
+    """
+    trim_ms = int((frames_to_trim / fps) * 1000)
+    logger.info("Trimming %dms (%d frames at %dfps) from VC utterance starts", trim_ms, frames_to_trim, fps)
+
+    speaker_dir = os.path.join(base_dir, "speaker_audio")
+    for speaker in os.listdir(speaker_dir):
+        vc_dir = os.path.join(speaker_dir, speaker, "tts_vc")
+        if not os.path.isdir(vc_dir):
+            continue
+
+        for fname in os.listdir(vc_dir):
+            if not fname.endswith(".wav"):
+                continue
+            path = os.path.join(vc_dir, fname)
+            audio = AudioSegment.from_file(path)
+            trimmed = audio[trim_ms:]
+            trimmed.export(path, format="wav")
+            logger.debug("Trimmed start of VC clip: %s", path)
+
+    logger.info("VC start trimming complete.")
 
 def trim_trailing_silence(audio: AudioSegment, silence_thresh: int = -40, chunk_size: int = 10) -> AudioSegment:
     """
@@ -110,6 +140,15 @@
 
 
 def time_stretch_vc(base_dir: str, transcript_path: str):
+    """
+    Time stretches each voice converted tts segment to match original duration.
+    The stretch ratio is clamped between [0.75, 1.25].
+
+    Args:
+        base_dir (Path): Path to base directory of video (data/processed/video_x).
+        transcript_path (str): Path to the JSON file containing transcript.
+    """
+
     logger.info("Time-stretching VC utterances")
 
     with open(transcript_path, "r", encoding="utf-8") as f:
@@ -168,9 +207,6 @@
     logger.info("VC time-stretching complete.")
 
 
-
-
-
 def split_audio_by_utterance(transcript_path: str, vocals_path: str, output_dir: str):
     """
     Split a vocals WAV into per-utterance WAVs based on speaker turns in transcript.
@@ -191,10 +227,18 @@
 
     speaker_counts: dict[str, int] = {}
 
-    for utterance in transcript:
+    for i, utterance in enumerate(transcript):
         speaker_id = utterance["speaker"]
         start_ms = int(utterance["start"] * 1000)
         end_ms = int(utterance["end"] * 1000)
+
+        if i < len(transcript)-1:
+            next_utterance = transcript[i+1]
+            diff = int(next_utterance["start"] * 1000) - end_ms
+            end_ms += min(500, diff)
+        else:
+            diff = len(vocals) - end_ms
+            end_ms += min(500, diff)
         seg = vocals[start_ms:end_ms]
 
         speaker_dir = os.path.join(speaker_root, f"speaker_{speaker_id}", "utterances")
@@ -270,13 +314,17 @@
 
 
 def voice_conversion(source: str, target: str, output_dir: str):
-<<<<<<< HEAD
-    python_executable = "C:\\Users\\willi\\anaconda3\\envs\\seed-vc\\python"
+    """
+    Performs voice conversion on source file using seed-vc.
+
+    Args:
+        source: Path to source audio file (tts segment).
+        target: Path to target audio file (original speaker segment).
+        output_dir: Path to directory where voice converted segments will be written.
+    """
+    load_dotenv()
+    python_executable = os.environ["SEED_VC_PYTHON_PATH"]
     inference_script  = "seed-vc/inference.py"
-=======
-    python_executable = "/opt/miniconda3/envs/seed-vc/bin/python"
-    inference_script  = "external/seed-vc/inference.py"
->>>>>>> fb334015
 
     # Convert all paths to absolute
     source = os.path.abspath(source)
@@ -368,13 +416,4 @@
             shutil.move(os.path.join(temp_out, vc_outputs[0]), final_path)
             shutil.rmtree(temp_out, ignore_errors=True)
 
-    logger.info("Voice conversion complete.")
-<<<<<<< HEAD
-
-# if __name__ == "__main__":
-#     source = 
-#     target =
-#     output_dir = 
-#     voice_conversion()
-=======
->>>>>>> fb334015
+    logger.info("Voice conversion complete.")