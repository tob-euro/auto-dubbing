--- conflicted
+++ resolved
@@ -2,15 +2,10 @@
 import json
 import logging
 from pathlib import Path
-<<<<<<< HEAD
-from typing import List, Dict
-import stable_whisper
-import assemblyai as aai
-=======
->>>>>>> ff5325b9
 import time
 import deepl
 import stable_whisper
+import whisper
 import assemblyai as aai
 
 
@@ -24,11 +19,7 @@
 logger = logging.getLogger(__name__)
 
 
-<<<<<<< HEAD
-def transcribe(audio_path: Path, output_dir: Path, model_name: str = "large") -> str:
-=======
 def transcribe(audio_path: Path, output_dir: Path, model_name: str = "large-v3") -> str:
->>>>>>> ff5325b9
     """
     Transcribe 'audio_path' using OpenAI Whisper and write output to 'whisper.json'.
 
@@ -41,32 +32,39 @@
         str: Path to the output JSON file.
     """
     logger.info("Starting Whisper transcription on %s", audio_path)
-    model = stable_whisper.load_model(model_name)
-<<<<<<< HEAD
-    # result = model.transcribe(str(audio_path), vad=True, min_word_dur=0.3)
-    result = model.transcribe(str(audio_path), regroup=False)
-    (
-        result
-        .ignore_special_periods()
-        .clamp_max()
-        .split_by_gap(.75)
-        .clamp_max()
-    )
-=======
-    result = model.transcribe(
-        str(audio_path),
-    )
-
-    language_code = "en"
->>>>>>> ff5325b9
+    model = whisper.load_model("large-v3-turbo")
+    # result = model.transcribe(str(audio_path), regroup=False, vad=True)
+
+    # (
+    #     result
+    #     .ignore_special_periods()
+    #     .clamp_max()
+    #     .split_by_punctuation([('.', ' '), '。', '?', '？'])
+    #     .split_by_gap(.5)
+    #     .clamp_max()
+    # )
+
+    # language_code = "en"
+
+    # transcription = [
+    #     {
+    #         "start": round(seg.start, 2),
+    #         "end": round(seg.end, 2),
+    #         "text": seg.text.strip()
+    #     }
+    #     for seg in result.segments
+    # ]
+    result = model.transcribe(str(audio_path), verbose=False)
+
+    language_code = result["language"]
 
     transcription = [
         {
-            "start": round(seg.start, 2),
-            "end": round(seg.end, 2),
-            "text": seg.text.strip()
+            "start": round(seg["start"], 2),
+            "end": round(seg["end"], 2),
+            "text": seg["text"].strip()
         }
-        for seg in result.segments
+        for seg in result["segments"]
     ]
 
     output_path = output_dir / "whisper_ts.json"
@@ -232,14 +230,6 @@
     
     logger.info("Updated transcription with translations at %s", transcript_path)
 
-<<<<<<< HEAD
-
-if __name__ == "__main__":
-    # Test run un stable whisper model
-    audio_path = Path(os.path.join("data", "processed", "video_5", "processed_vocals_video_5.wav"))
-    output_dir = Path("")
-    transcribe(audio_path=audio_path, output_dir=output_dir)
-=======
 # main file to test transcribe function
 def main():
     # Example usage
@@ -251,5 +241,4 @@
     transcribe(vocals, output_dir, model_name)
 
 if __name__ == "__main__":
-    main()
->>>>>>> ff5325b9
+    main()