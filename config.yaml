paths:
  data_root: "data"
  input_folder: "${paths.data_root}/input"
  processed_folder: "${paths.data_root}/processed"
  output_folder: "${paths.data_root}/output"
<<<<<<< HEAD
  input_video: "${paths.input_folder}/video_20.mp4"
=======
  ground_truth_folder: "${paths.data_root}/ground_truth"
  input_video: "${paths.input_folder}/video_22.mp4"
>>>>>>> ff5325b9

models:
  whisper:
    model_name: "large-v3-turbo"

  demucs:
    model_name: "mdx_extra_q"

translation:
  target_language: "DA"<|MERGE_RESOLUTION|>--- conflicted
+++ resolved
@@ -3,16 +3,12 @@
   input_folder: "${paths.data_root}/input"
   processed_folder: "${paths.data_root}/processed"
   output_folder: "${paths.data_root}/output"
-<<<<<<< HEAD
-  input_video: "${paths.input_folder}/video_20.mp4"
-=======
   ground_truth_folder: "${paths.data_root}/ground_truth"
-  input_video: "${paths.input_folder}/video_22.mp4"
->>>>>>> ff5325b9
+  input_video: "${paths.input_folder}/video_19.mp4"
 
 models:
   whisper:
-    model_name: "large-v3-turbo"
+    model_name: "large-v3"
 
   demucs:
     model_name: "mdx_extra_q"
