paths:
  data_root: "data"
  input_folder: "${paths.data_root}/input"
  processed_folder: "${paths.data_root}/processed"
  output_folder: "${paths.data_root}/output"
  ground_truth_folder: "${paths.data_root}/ground_truth"
<<<<<<< HEAD
  input_video: "${paths.input_folder}/video_19.mp4"

models:
  whisper:
    model_name: "large-v3"

  demucs:
    model_name: "mdx_extra_q"
=======
  input_video: "${paths.input_folder}/video_2.mp4"
>>>>>>> 9f790f3f

translation:
  target_language: "DA"<|MERGE_RESOLUTION|>--- conflicted
+++ resolved
@@ -4,18 +4,7 @@
   processed_folder: "${paths.data_root}/processed"
   output_folder: "${paths.data_root}/output"
   ground_truth_folder: "${paths.data_root}/ground_truth"
-<<<<<<< HEAD
-  input_video: "${paths.input_folder}/video_19.mp4"
-
-models:
-  whisper:
-    model_name: "large-v3"
-
-  demucs:
-    model_name: "mdx_extra_q"
-=======
-  input_video: "${paths.input_folder}/video_2.mp4"
->>>>>>> 9f790f3f
+  input_video: "${paths.input_folder}/video_6.mp4"
 
 translation:
   target_language: "DA"