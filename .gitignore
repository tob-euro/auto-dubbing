--- conflicted
+++ resolved
@@ -1,7 +1,10 @@
 # Data and Model Files
 data/
 checkpoints/
-external/
+seed-vc/
+ground_truth/
+whisper.ipynb
+autodubbing.ipynb
 
 # Output
 *.mp4
@@ -13,25 +16,7 @@
 gcp_key.json
 dtumlops-448114-5aa70f0364ab.json
 
-<<<<<<< HEAD
-# data
-data/
-
-# baseline pipeline
-autodubbing.ipynb
-whisper.ipynb
-
-# seed-vc repo
-seed-vc/
-checkpoints/
-
-# test cache
-manual_test/
-
-# other local dev info
-=======
 # Editor/OS
->>>>>>> 9f790f3f
 .vscode/
 .DS_Store
 *.swp
