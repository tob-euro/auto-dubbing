import os
import sys
import logging
from pathlib import Path
from typing import Tuple

from dotenv import load_dotenv
from omegaconf import OmegaConf, DictConfig

from auto_dubbing.mixing import extract_audio, separate_vocals, mix_background_audio, combine_audio, mix_audio_with_video
from auto_dubbing.transcription import transcribe, speaker_diarization, align_speaker_labels, translate
from auto_dubbing.tts import tts, time_stretch_tts, split_audio_by_utterance, process_all_voice_conversions, build_all_reference_audios


logger = logging.getLogger(__name__)
from rich.logging import RichHandler
logging.basicConfig(
    level="INFO",
    format="%(message)s",
    datefmt="[%X]",
    handlers=[RichHandler(show_time=True, show_path=False)]
)


def load_keys() -> Tuple[str, str]:
    """Load API keys from environment variables."""
    load_dotenv()
    try:
        assembly_key = os.environ["ASSEMBLY_API_KEY"]
        deepl_key = os.environ["DEEPL_API_KEY"]
    except KeyError as e:
        logger.error("Missing environment variable: %s", e)
        sys.exit(1)
    return assembly_key, deepl_key


def prepare_paths(config: DictConfig) -> Tuple[Path, Path, Path]:
    """Create and return video_path, base_dir, and output_folder."""
    video_path = Path(config.paths.input_video).expanduser()
    video_name = video_path.stem
    processed = Path(config.paths.processed_folder)
    output = Path(config.paths.output_folder)
    base_dir = processed / video_name

    for folder in (processed, output, base_dir):
        folder.mkdir(parents=True, exist_ok=True)

    logger.debug("Prepared folders: %s, %s, %s", processed, output, base_dir)
    return video_path, base_dir, output


def run_pipeline() -> None:
    """Full auto-dubbing pipeline: extraction → processing → mixing."""
    # Load configuration and keys
    config = OmegaConf.load("config.yaml")
    assembly_key, deepl_key = load_keys()

    # Prepare paths
    video_path, base_dir, output_folder = prepare_paths(config)

    # 1) Extract & separate
<<<<<<< HEAD
    audio_file = extract_audio(str(video_path), base_dir)
    vocals, background = separate_vocals(audio_file, base_dir)
    vocals = process_vocals(vocals, base_dir)

    # 2) Transcribe & translate
    # whisper_path = transcribe(vocals, base_dir)
    # diarization_path, src_lang = speaker_diarization(str(vocals), assembly_key, str(base_dir))
    # transcript_path = align_speaker_labels(whisper_path, diarization_path, str(base_dir))

    # translate(
    #     transcript_path,
    #     ASSEMBLYAI_TO_DEEPL.get(src_lang.lower(), "AUTO"),
    #     target_lang,
    #     deepl_key
    # )

    # # 3) Slice, TTS, stretch, voice conversion
    # split_audio_by_speaker(transcript_path, vocals, base_dir)
    # synthesize_utterance_audio(transcript_path, base_dir)
    # time_stretch_tts(base_dir, transcript_path)
    # voice_conversion_for_all(base_dir)

    # # 4) Combine & mix with video
    # final_audio = combine_audio(base_dir, background, transcript_path)
    # output_video = output_folder / f"{video_path.stem}_dubbed.mp4"
    # mix_audio_with_video(video_path, final_audio, output_video)

    # logger.info("Auto dubbing complete! Final video at: %s", output_video)
=======
    audio = extract_audio(video_path, base_dir)
    vocals, background = separate_vocals(audio, base_dir)
    #vocals = procss(vocals)

    # 2) Transcribe & translate
    transcript, language = transcribe(vocals, base_dir)
    diarization = speaker_diarization(str(vocals), assembly_key, base_dir)
    full_transcript = align_speaker_labels(transcript, diarization, base_dir)
    translate(full_transcript, language.upper(), config.translation.target_language, deepl_key)

# 3) Slice, TTS, stretch, voice conversion
    split_audio_by_utterance(full_transcript, vocals, base_dir)
    build_all_reference_audios(base_dir, reference_window=2)
    tts(full_transcript, base_dir)
    time_stretch_tts(base_dir, full_transcript)
    process_all_voice_conversions(base_dir)


    # 4) Combine & mix with video
    background_mix = mix_background_audio(full_transcript, audio, background, base_dir, crossfade_duration_ms=500)
    final_audio = combine_audio(base_dir, background_mix, full_transcript)
    output_video = output_folder / f"{video_path.stem}_dubbed.mp4"
    mix_audio_with_video(video_path, final_audio, output_video)

    logger.info("Auto dubbing complete! Final video at: %s", output_video)
>>>>>>> ff5325b9


if __name__ == "__main__":
    try:
        run_pipeline()
    except Exception as exc:
        logger.exception("Pipeline failed: %s", exc)
        sys.exit(1)<|MERGE_RESOLUTION|>--- conflicted
+++ resolved
@@ -10,6 +10,9 @@
 from auto_dubbing.mixing import extract_audio, separate_vocals, mix_background_audio, combine_audio, mix_audio_with_video
 from auto_dubbing.transcription import transcribe, speaker_diarization, align_speaker_labels, translate
 from auto_dubbing.tts import tts, time_stretch_tts, split_audio_by_utterance, process_all_voice_conversions, build_all_reference_audios
+from auto_dubbing.vocal_processing import process_vocals
+
+import json
 
 
 logger = logging.getLogger(__name__)
@@ -59,62 +62,37 @@
     video_path, base_dir, output_folder = prepare_paths(config)
 
     # 1) Extract & separate
-<<<<<<< HEAD
-    audio_file = extract_audio(str(video_path), base_dir)
-    vocals, background = separate_vocals(audio_file, base_dir)
-    vocals = process_vocals(vocals, base_dir)
+    # audio = extract_audio(video_path, base_dir)
+    # vocals, background = separate_vocals(audio, base_dir)
+    # vocals = process_vocals(vocals, base_dir)
 
-    # 2) Transcribe & translate
-    # whisper_path = transcribe(vocals, base_dir)
-    # diarization_path, src_lang = speaker_diarization(str(vocals), assembly_key, str(base_dir))
-    # transcript_path = align_speaker_labels(whisper_path, diarization_path, str(base_dir))
+    # # 2) Transcribe & translate
+    # transcript, language = transcribe(vocals, base_dir)
+    # diarization = speaker_diarization(str(vocals), assembly_key, base_dir)
+    # full_transcript = align_speaker_labels(transcript, diarization, base_dir)
+    full_transcript = os.path.join("ground_truth", "ground_truth_video_19.json")
+    language = "en"
+    # translate(full_transcript, language.upper(), config.translation.target_language, deepl_key)
 
-    # translate(
-    #     transcript_path,
-    #     ASSEMBLYAI_TO_DEEPL.get(src_lang.lower(), "AUTO"),
-    #     target_lang,
-    #     deepl_key
-    # )
-
-    # # 3) Slice, TTS, stretch, voice conversion
-    # split_audio_by_speaker(transcript_path, vocals, base_dir)
-    # synthesize_utterance_audio(transcript_path, base_dir)
-    # time_stretch_tts(base_dir, transcript_path)
-    # voice_conversion_for_all(base_dir)
-
-    # # 4) Combine & mix with video
-    # final_audio = combine_audio(base_dir, background, transcript_path)
-    # output_video = output_folder / f"{video_path.stem}_dubbed.mp4"
-    # mix_audio_with_video(video_path, final_audio, output_video)
-
-    # logger.info("Auto dubbing complete! Final video at: %s", output_video)
-=======
-    audio = extract_audio(video_path, base_dir)
-    vocals, background = separate_vocals(audio, base_dir)
-    #vocals = procss(vocals)
-
-    # 2) Transcribe & translate
-    transcript, language = transcribe(vocals, base_dir)
-    diarization = speaker_diarization(str(vocals), assembly_key, base_dir)
-    full_transcript = align_speaker_labels(transcript, diarization, base_dir)
-    translate(full_transcript, language.upper(), config.translation.target_language, deepl_key)
-
-# 3) Slice, TTS, stretch, voice conversion
-    split_audio_by_utterance(full_transcript, vocals, base_dir)
-    build_all_reference_audios(base_dir, reference_window=2)
-    tts(full_transcript, base_dir)
-    time_stretch_tts(base_dir, full_transcript)
-    process_all_voice_conversions(base_dir)
+    # 3) Slice, TTS, stretch, voice conversion
+    # split_audio_by_utterance(full_transcript, vocals, base_dir)
+    # build_all_reference_audios(base_dir, reference_window=2)
+    # tts(full_transcript, base_dir)
+    # time_stretch_tts(base_dir, full_transcript)
+    # process_all_voice_conversions(base_dir)
 
 
     # 4) Combine & mix with video
-    background_mix = mix_background_audio(full_transcript, audio, background, base_dir, crossfade_duration_ms=500)
-    final_audio = combine_audio(base_dir, background_mix, full_transcript)
+    # full_transcript = os.path.join(base_dir, "transcript.json")
+    audio = os.path.join(base_dir, "extracted_audio.wav")
+    background = os.path.join(base_dir, "separated_audio", "background.wav")
+
+    # background_mix = mix_background_audio(full_transcript, audio, background, base_dir)
+    final_audio = combine_audio(base_dir, background, full_transcript)
     output_video = output_folder / f"{video_path.stem}_dubbed.mp4"
     mix_audio_with_video(video_path, final_audio, output_video)
 
     logger.info("Auto dubbing complete! Final video at: %s", output_video)
->>>>>>> ff5325b9
 
 
 if __name__ == "__main__":
