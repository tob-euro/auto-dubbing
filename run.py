--- conflicted
+++ resolved
@@ -8,13 +8,9 @@
 from omegaconf import OmegaConf, DictConfig
 from rich.logging import RichHandler
 
-<<<<<<< HEAD
-from auto_dubbing.mixing import extract_audio, separate_vocals, mix_background_audio, combine_audio, mix_audio_with_video
-=======
-from auto_dubbing.mixing import extract_audio, separate_vocals,combine_audio, mix_audio_with_video
->>>>>>> fb334015
-from auto_dubbing.transcription import transcribe, speaker_diarization, align_speaker_labels, translate
-from auto_dubbing.tts import tts, time_stretch_tts, split_audio_by_utterance, process_all_voice_conversions, build_all_reference_audios
+from auto_dubbing.mixing import extract_audio, separate_vocals, combine_audio, mix_audio_with_video
+from auto_dubbing.transcription import transcribe, speaker_diarization, align_speaker_labels, translate, merge_segments
+from auto_dubbing.tts import trim_vc_start, tts, time_stretch_vc, split_audio_by_utterance, process_all_voice_conversions, build_all_reference_audios
 
 logger = logging.getLogger(__name__)
 
@@ -60,47 +56,22 @@
 
     # 1) Extract & separate audio
     audio = extract_audio(video_path, base_dir)
-<<<<<<< HEAD
-    # vocals, background = separate_vocals(str(audio), base_dir)
-
-    # # 2) Transcribe & translate vocals
-    # transcript, language = transcribe(vocals, base_dir)
-    # diarization = speaker_diarization(str(vocals), assembly_key, base_dir)
-    # full_transcript = align_speaker_labels(transcript, diarization, base_dir)
-    # translate(full_transcript, "EN", config.translation.target_language, deepl_key)
-    
-    # 3) TTS, stretch, build references, voice conversion
-    # full_transcript = os.path.join(base_dir, "transcript.json")
-    # vocals = os.path.join(base_dir, "separated_audio", "vocals.wav")
-    # background = os.path.join(base_dir, "separated_audio", "background.wav")
-    # split_audio_by_utterance(full_transcript, vocals, base_dir)
-    # build_all_reference_audios(base_dir, reference_window=2)
-    # tts(full_transcript, base_dir)
-    # time_stretch_tts(base_dir, full_transcript)
-    # process_all_voice_conversions(base_dir)
-
-    # # # 4) Remix background, mix vocals & background, combine audio with video
-    # # background_mix = mix_background_audio(full_transcript, audio, background, base_dir)
-    # final_audio = combine_audio(base_dir, background, full_transcript)
-    # output_video = output_folder / f"{video_path.stem}_dubbed.mp4"
-    # mix_audio_with_video(video_path, final_audio, output_video)
-
-    # logger.info("Auto dubbing complete! Final video at: %s", output_video)
-=======
     vocals, background = separate_vocals(audio, base_dir)
 
     # 2) Transcribe & translate vocals
     transcript, language = transcribe(vocals, base_dir)
     diarization = speaker_diarization(str(vocals), assembly_key, base_dir)
-    full_transcript = align_speaker_labels(transcript, diarization, base_dir)
+    align_speaker_labels(transcript, diarization, base_dir)
+    full_transcript = merge_segments(base_dir, max_gap=0.45)
     translate(full_transcript, language.upper(), config.translation.target_language, deepl_key)
 
     # 3) TTS, stretch, build references, voice conversion
     split_audio_by_utterance(full_transcript, vocals, base_dir)
-    build_all_reference_audios(base_dir, reference_window=2)
+    build_all_reference_audios(base_dir, reference_window=1)
     tts(full_transcript, base_dir)
-    time_stretch_tts(base_dir, full_transcript)
     process_all_voice_conversions(base_dir)
+    trim_vc_start(base_dir)
+    time_stretch_vc(base_dir, full_transcript)
 
     # 4) Remix background, mix vocals & background, combine audio with video
     final_audio = combine_audio(base_dir, background, full_transcript)
@@ -108,7 +79,6 @@
     mix_audio_with_video(video_path, final_audio, output_video)
 
     logger.info("Auto dubbing complete! Final video at: %s", output_video)
->>>>>>> fb334015
 
 
 if __name__ == "__main__":
