import os
import json
from dotenv import load_dotenv
from omegaconf import OmegaConf

# Import your pipeline functions
from auto_dubbing.audio_extraction import extract_audio
from auto_dubbing.vocal_separation import separate_vocals
from auto_dubbing.vocal_processing import process_vocals
from auto_dubbing.speaker_diarization import run_speaker_diarization
from auto_dubbing.translation import translate
from auto_dubbing.audio_slicing import split_audio_by_speaker
from auto_dubbing.tts import synthesize_text
from auto_dubbing.time_stretch import time_stretch
from auto_dubbing.voice_conversion import run_seed_vc
from auto_dubbing.combine import combine_audio
from auto_dubbing.mix_audio_video import mix_audio_with_video

def main():
    load_dotenv()
    
    # Load configuration from config.yaml
    config = OmegaConf.load("config.yaml")
    
    # Define key paths and base name for the video
    video_path = config.paths.input_video
    processed_folder = config.paths.processed_folder
    video_base = os.path.splitext(os.path.basename(video_path))[0]
    video_output_dir = os.path.join(processed_folder, video_base)
    
    # Ensure the output directory exists
    os.makedirs(video_output_dir, exist_ok=True)
    
    # STEP 1: Extract audio from video
    output_dir_input_audio = os.path.join(video_output_dir, f"extracted_audio_{video_base}.wav")
    if not os.path.exists(output_dir_input_audio):
        input_audio = extract_audio(video_path, processed_folder)
    else:
        input_audio = output_dir_input_audio
    
    # STEP 2: Vocal separation (if needed)
    output_dir_vocals_processed = os.path.join(video_output_dir, f"processed_vocals_{video_base}.wav")
    output_dir_background = os.path.join(video_output_dir, f"no_vocals_{video_base}.wav")
    if not (os.path.exists(output_dir_vocals_processed) and os.path.exists(output_dir_background)):
        vocals_path, background_path = separate_vocals(input_audio, processed_folder)
        processed_vocals_path = process_vocals(vocals_path, processed_folder, video_base)
    else:
        processed_vocals_path = output_dir_vocals_processed
        background_path = output_dir_background
    
    output_dir_transcription = os.path.join(video_output_dir, f"transcription_{video_base}.json")
    if not os.path.exists(output_dir_transcription):
        # STEP 3: Speaker Diarization and Speaker Identification
        assemblyai_key = os.getenv("ASSEMBLY_API_KEY")
        transcript = run_speaker_diarization(
            audio_file=processed_vocals_path,
            assemblyai_key=assemblyai_key,
        )
        # STEP 4: Translation
        # Save transcription segments (with translated text) with speaker identification to JSON file
        deepl_key = os.getenv("DEEPL_API_KEY")
    
        utterance_data = []
        for utterance in transcript.utterances:
            translated_text = translate(
                text=utterance.text,
                source_lang=config.translation.source_language,
                target_lang=config.translation.target_language,
                auth_key=deepl_key,
                processed_folder=processed_folder,
                video_base=video_base)
            utterance_data.append({"Speaker": utterance.speaker, "Text": utterance.text, "Start": utterance.start, "End": utterance.end, "Confidence": utterance.confidence, "Duration": int(utterance.end-utterance.start), "Translated_text": translated_text})
        transcription_segments_path = os.path.join(video_output_dir, f"transcription_{video_base}.json")
        with open(transcription_segments_path, "w", encoding="utf-8") as f:
            json.dump(utterance_data, f, ensure_ascii=False, indent=2)
        print(f"Transcription segments saved to: {transcription_segments_path}")
    else:
        with open(output_dir_transcription, "r", encoding="utf-8") as f:
            utterance_data = json.load(f)
    
    # STEP 5: Split processed vocal file into seperate files for each speaker
    speaker_translated_text_dict = split_audio_by_speaker(utterance_data, processed_vocals_path, video_output_dir)

    # STEP 6: Generate translated speech using tts
    tts_dir = os.path.join(video_output_dir, "speaker_tts")
    if not os.path.exists(tts_dir):
        translated_audio_files, durations = synthesize_text(speaker_translated_text_dict, video_output_dir)

    
    # STEP 7 Time stretch tts audio to match original
    stretched_dir = os.path.join(video_output_dir, "tts_stretched")
    speakers_dir = os.path.join(video_output_dir, "speaker_audio")
    if not os.path.exists(stretched_dir):
        time_stretch(tts_dir, utterance_data, stretched_dir, durations)

    
    # STEP 8: Apply voice conversion on stretched tts audio files
    converted_files = []
    vc_dir = os.path.join(video_output_dir, "vc")
    if not os.path.exists(vc_dir):
        os.makedirs(vc_dir, exist_ok=True)

        for i in range(len(list(speaker_translated_text_dict.keys()))):
            source = os.path.join(stretched_dir, f"speaker{i}.wav")
            target = os.path.join(speakers_dir, f"speaker{i}.wav")
            output_dir = os.path.join(vc_dir, f"speaker{i}")
            converted_file = run_seed_vc(source, target, output_dir)
            converted_files.append(converted_file)          
    
    #STEP 9: Combine converted voice segments with original background audio
    output_dir = os.path.join("data", "output", video_base)
    final_audio = combine_audio(vc_dir, output_dir_background, utterance_data, output_dir)

<<<<<<< HEAD
=======

>>>>>>> 6ac19f5c
    #STEP 10: Mix audio and video
    final_audio_path = os.path.join(output_dir, "output_audio.wav")
    output_path = os.path.join(output_dir, "video_output.mp4")
    mix_audio_with_video(video_path, final_audio_path, output_path)
<<<<<<< HEAD


    
=======
>>>>>>> 6ac19f5c



if __name__ == "__main__":
    main()<|MERGE_RESOLUTION|>--- conflicted
+++ resolved
@@ -14,6 +14,7 @@
 from auto_dubbing.time_stretch import time_stretch
 from auto_dubbing.voice_conversion import run_seed_vc
 from auto_dubbing.combine import combine_audio
+from auto_dubbing.mix_audio_video import mix_audio_with_video
 from auto_dubbing.mix_audio_video import mix_audio_with_video
 
 def main():
@@ -111,20 +112,13 @@
     output_dir = os.path.join("data", "output", video_base)
     final_audio = combine_audio(vc_dir, output_dir_background, utterance_data, output_dir)
 
-<<<<<<< HEAD
-=======
-
->>>>>>> 6ac19f5c
     #STEP 10: Mix audio and video
     final_audio_path = os.path.join(output_dir, "output_audio.wav")
     output_path = os.path.join(output_dir, "video_output.mp4")
     mix_audio_with_video(video_path, final_audio_path, output_path)
-<<<<<<< HEAD
 
 
     
-=======
->>>>>>> 6ac19f5c
 
 
 
